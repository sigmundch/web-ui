--- conflicted
+++ resolved
@@ -233,11 +233,7 @@
   }
 
   /** 
-<<<<<<< HEAD
-   * Returns [element] if usePrototypeRewiring, otherwise returns the dart
-=======
    * Returns [element] if _usePrototypeRewiring, otherwise returns the dart
->>>>>>> 9bdfd9ad
    * wrapper for [element].
    */
   WebComponent operator [](Element element) => 
