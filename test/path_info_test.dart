--- conflicted
+++ resolved
@@ -16,12 +16,7 @@
 
 
 main() {
-<<<<<<< HEAD
-  useVmConfiguration();
-=======
   useCompactVMConfiguration();
-  useMockMessages();
->>>>>>> 1f6c6628
   group('outdir == basedir:', () {
     group('outputPath', () {
       test('mangle automatic', () {
