--- conflicted
+++ resolved
@@ -12,8 +12,7 @@
 import 'compact_vm_config.dart';
 
 main() {
-<<<<<<< HEAD
-  useVmConfiguration();
+  useCompactVMConfiguration();
   
   var messages;
   setUp() {
@@ -21,10 +20,6 @@
   }
   
   _parse(String code) => parseDartCode(code, null, messages:messages);
-=======
-  useCompactVMConfiguration();
-  useMockMessages();
->>>>>>> 1f6c6628
 
   test('empty contents', () {
     var info = _parse('');
