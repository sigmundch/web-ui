--- conflicted
+++ resolved
@@ -19,25 +19,12 @@
 
 
 main() {
-<<<<<<< HEAD
-  useVmConfiguration();
+  useCompactVMConfiguration();
   
-    var messages;    
-    setUp(() {
-        messages = new Messages.silent();
-    });
-  
-    test('parse single element', () {
-      var input = '<div></div>';
-      var elem = parseSubtree(input);
-      expect(elem.outerHTML, input);
-    });
-  
-    test('id extracted - shallow element', () {
-      var input = '<div id="foo"></div>';
-=======
-  useCompactVMConfiguration();
-  useMockMessages();
+  var messages;
+  setUp(() {
+    messages = new Messages.silent();
+  });
 
   test('parse single element', () {
     var input = '<div></div>';
@@ -75,199 +62,174 @@
   test('id as identifier - many id names', () {
     identifierOf(String id) {
       var input = '<div id="$id"></div>';
->>>>>>> 1f6c6628
       var info = analyzeElement(parseSubtree(input));
-      expect(info.node.id, equals('foo'));
-      expect(info.identifier, equals('__foo'));
-    });
-  
-    test('id extracted - deep element', () {
-      var input = '<div><div><div id="foo"></div></div></div>';
-      var info = analyzeElement(parseSubtree(input));
-      expect(info.identifier, isNull);
-      expect(info.children[0].identifier, isNull);
-      expect(info.children[0].children[0].identifier, equals('__foo'));
-    });
-  
-    test('ElementInfo.toString()', () {
-      var input = '<div id="foo"></div>';
-      var info = analyzeElement(parseSubtree(input));
-      expect(info.toString().startsWith('#<ElementInfo '), true);
-    });
-  
-    test('id as identifier - found in dom', () {
-      var input = '<div id="foo-bar"></div>';
-      var info = analyzeElement(parseSubtree(input));
-      expect(info.identifier, equals('__fooBar'));
-    });
-  
-    test('id as identifier - many id names', () {
-      identifierOf(String id) {
-        var input = '<div id="$id"></div>';
-        var info = analyzeElement(parseSubtree(input));
-        return info.identifier;
-      }
-      expect(identifierOf('foo-bar'), equals('__fooBar'));
-      expect(identifierOf('foo-b'), equals('__fooB'));
-      expect(identifierOf('foo-'), equals('__foo'));
-      expect(identifierOf('foo--bar'), equals('__fooBar'));
-      expect(identifierOf('foo--bar---z'), equals('__fooBarZ'));
-    });
-  
-    test('id as identifier - deep element', () {
-      var input = '<div><div><div id="foo-ba"></div></div></div>';
-      var info = analyzeElement(parseSubtree(input));
-      expect(info.children[0].children[0].identifier, equals('__fooBa'));
-    });
-  
-    test('id as identifier - no id', () {
-      var input = '<div></div>';
-      var info = analyzeElement(parseSubtree(input));
-      expect(info.identifier, isNull);
-    });
-  
-    test('hasDataBinding - attribute w/o data', () {
-      var input = '<input value="x">';
-      var info = analyzeElement(parseSubtree(input));
-      expect(info.hasDataBinding, false);
-    });
-  
-    test('hasDataBinding - attribute with data, 1 way binding', () {
-      var input = '<input value="{{x}}">';
-      var info = analyzeElement(parseSubtree(input));
-      expect(info.hasDataBinding, true);
-    });
-  
-    test('hasDataBinding - attribute with data, 2 way binding', () {      
-      var input = '<input bind-value="x">';
-      var info = analyzeElement(parseSubtree(input), messages: messages);
-      expect(info.hasDataBinding, true);
-      expect(messages.length, 0);
-    });
-  
-    test('hasDataBinding - attribute with data, 2 way binding', () {      
-      var input = '<input bind-value-as-date="x">';
-      var info = analyzeElement(parseSubtree(input), messages: messages);
-      expect(info.hasDataBinding, true);
-      expect(messages.length, 0);
-    });
-  
-    test('hasDataBinding - attribute with data, 2 way binding', () {      
-      var input = '<input bind-value-as-number="x">';
-      var info = analyzeElement(parseSubtree(input), messages: messages);
-      expect(info.hasDataBinding, true);
-      expect(messages.length, 0);
-    });
-  
-    test('hasDataBinding - attribute with data, 2 way binding - deprecated', () {      
-      var node = parseSubtree('<input data-bind="value:x">');
-      var info = analyzeElement(node, messages:messages);
-      expect(info.hasDataBinding, true);
-      expect(messages.length, 1);
-      expect(messages[0].message, contains('data-bind is deprecated'));
-      expect(messages[0].span, equals(node.sourceSpan));
-    });
-  
-    test('hasDataBinding - content with data', () {
-      var input = '<div>{{x}}</div>';
-      var info = analyzeElement(parseSubtree(input));
-      expect(info.hasDataBinding, true);
-      expect(info.node.nodes.length, 1);
-      var textInfo = info.children[0];
-      expect(textInfo.binding, 'x');
-      expect(textInfo.node.value, '');
-    });
-  
-    test('hasDataBinding - content with text and data', () {
-      var input = '<div> a b {{x}}c</div>';
-      var info = analyzeElement(parseSubtree(input));
-      expect(info.node.nodes.length, 1);
-      expect(info.node.nodes[0].value, ' a b {{x}}c');
-      expect(info.hasDataBinding, true);
-  
-      expect(info.children.length, 3);
-      expect(info.children[0].node.value, ' a b ');
-      expect(info.children[1].node.value, '');
-      expect(info.children[1].binding, 'x');
-      expect(info.children[2].node.value, 'c');
-    });
-  
-    test('attribute - no info', () {
-      var input = '<input value="x">';
-      var info = analyzeElement(parseSubtree(input));
-      expect(info.attributes, isNotNull);
-      expect(info.attributes, isEmpty);
-    });
-  
-    test('attribute - 1 way binding input value', () {
-      var input = '<input value="{{x}}">';
-      var info = analyzeElement(parseSubtree(input));
-      expect(info.attributes.length, equals(1));
-      expect(info.attributes['value'], isNotNull);
-      expect(info.attributes['value'].isSimple, true);
-      expect(info.attributes['value'].bindings, equals(['x']));
-      expect(info.attributes['value'].textContent, isNull);
-      expect(info.events, isEmpty);
-    });
-  
-    test('attribute - 1 way binding data-hi', () {
-      var input = '<div data-hi="{{x}}">';
-      var info = analyzeElement(parseSubtree(input));
-      expect(info.attributes.length, equals(1));
-      expect(info.attributes['data-hi'], isNotNull);
-      expect(info.attributes['data-hi'].isSimple, true);
-      expect(info.attributes['data-hi'].bindings, equals(['x']));
-      expect(info.attributes['data-hi'].textContent, isNull);
-      expect(info.events, isEmpty);
-    });
-  
-    test('attribute - single binding with text', () {
-      var input = '<input value="foo {{x}} bar">';
-      var info = analyzeElement(parseSubtree(input));
-      expect(info.attributes.length, equals(1));
-      expect(info.attributes['value'], isNotNull);
-      expect(info.attributes['value'].isText, true);
-      expect(info.attributes['value'].bindings, equals(['x']));
-      expect(info.attributes['value'].textContent, equals(['foo ', ' bar']));
-      expect(info.events, isEmpty);
-    });
-  
-    test('attribute - multiple bindings with text', () {
-      var input = '<input value="a{{x}}b{{y}}">';
-      var info = analyzeElement(parseSubtree(input));
-      expect(info.attributes.length, equals(1));
-      expect(info.attributes['value'], isNotNull);
-      expect(info.attributes['value'].isText, true);
-      expect(info.attributes['value'].bindings, equals(['x', 'y']));
-      expect(info.attributes['value'].textContent, equals(['a', 'b', '']));
-      expect(info.events, isEmpty);
-    });
-  
-    test('attribute - 2 way binding input value', () {
-      var input = '<input data-bind="value:x">';
-      var info = analyzeElement(parseSubtree(input));
-      expect(info.attributes.length, equals(1));
-      expect(info.attributes['value'], isNotNull);
-      expect(info.attributes['value'].isSimple, true);
-      expect(info.attributes['value'].bindings, equals(['x']));
-      expect(info.events.keys, equals(['input']));
-      expect(info.events['input'].length, equals(1));
-      expect(info.events['input'][0].action('foo'), equals('x = foo.value'));
-    });
-  
-    test('attribute - 2 way binding textarea value', () {
-      var input = '<textarea data-bind="value:x">';
-      var info = analyzeElement(parseSubtree(input));
-      expect(info.attributes.length, equals(1));
-      expect(info.attributes['value'], isNotNull);
-      expect(info.attributes['value'].isSimple, true);
-      expect(info.attributes['value'].boundValue, equals('x'));
-      expect(info.events.keys, equals(['input']));
-      expect(info.events['input'].length, equals(1));
-      expect(info.events['input'][0].action('foo'), equals('x = foo.value'));
-    });
-  
-    test('attribute - 2 way binding select', () {
+      return info.identifier;
+    }
+    expect(identifierOf('foo-bar'), equals('__fooBar'));
+    expect(identifierOf('foo-b'), equals('__fooB'));
+    expect(identifierOf('foo-'), equals('__foo'));
+    expect(identifierOf('foo--bar'), equals('__fooBar'));
+    expect(identifierOf('foo--bar---z'), equals('__fooBarZ'));
+  });
+
+  test('id as identifier - deep element', () {
+    var input = '<div><div><div id="foo-ba"></div></div></div>';
+    var info = analyzeElement(parseSubtree(input));
+    expect(info.children[0].children[0].identifier, equals('__fooBa'));
+  });
+
+  test('id as identifier - no id', () {
+    var input = '<div></div>';
+    var info = analyzeElement(parseSubtree(input));
+    expect(info.identifier, isNull);
+  });
+
+  test('hasDataBinding - attribute w/o data', () {
+    var input = '<input value="x">';
+    var info = analyzeElement(parseSubtree(input));
+    expect(info.hasDataBinding, false);
+  });
+
+  test('hasDataBinding - attribute with data, 1 way binding', () {
+    var input = '<input value="{{x}}">';
+    var info = analyzeElement(parseSubtree(input));
+    expect(info.hasDataBinding, true);
+  });
+
+  test('hasDataBinding - attribute with data, 2 way binding', () {
+    messages.clear();
+    var input = '<input bind-value="x">';
+    var info = analyzeElement(parseSubtree(input));
+    expect(info.hasDataBinding, true);
+    expect(messages.length, 0);
+  });
+
+  test('hasDataBinding - attribute with data, 2 way binding', () {
+    messages.clear();
+    var input = '<input bind-value-as-date="x">';
+    var info = analyzeElement(parseSubtree(input));
+    expect(info.hasDataBinding, true);
+    expect(messages.length, 0);
+  });
+
+  test('hasDataBinding - attribute with data, 2 way binding', () {
+    messages.clear();
+    var input = '<input bind-value-as-number="x">';
+    var info = analyzeElement(parseSubtree(input));
+    expect(info.hasDataBinding, true);
+    expect(messages.length, 0);
+  });
+
+  test('hasDataBinding - attribute with data, 2 way binding - deprecated', () {
+    messages.clear();
+    var node = parseSubtree('<input data-bind="value:x">');
+    var info = analyzeElement(node);
+    expect(info.hasDataBinding, true);
+    expect(messages.length, 1);
+    expect(messages[0].message, contains('data-bind is deprecated'));
+    expect(messages[0].span, equals(node.sourceSpan));
+  });
+
+  test('hasDataBinding - content with data', () {
+    var input = '<div>{{x}}</div>';
+    var info = analyzeElement(parseSubtree(input));
+    expect(info.hasDataBinding, true);
+    expect(info.node.nodes.length, 1);
+    var textInfo = info.children[0];
+    expect(textInfo.binding, 'x');
+    expect(textInfo.node.value, '');
+  });
+
+  test('hasDataBinding - content with text and data', () {
+    var input = '<div> a b {{x}}c</div>';
+    var info = analyzeElement(parseSubtree(input));
+    expect(info.node.nodes.length, 1);
+    expect(info.node.nodes[0].value, ' a b {{x}}c');
+    expect(info.hasDataBinding, true);
+
+    expect(info.children.length, 3);
+    expect(info.children[0].node.value, ' a b ');
+    expect(info.children[1].node.value, '');
+    expect(info.children[1].binding, 'x');
+    expect(info.children[2].node.value, 'c');
+  });
+
+  test('attribute - no info', () {
+    var input = '<input value="x">';
+    var info = analyzeElement(parseSubtree(input));
+    expect(info.attributes, isNotNull);
+    expect(info.attributes, isEmpty);
+  });
+
+  test('attribute - 1 way binding input value', () {
+    var input = '<input value="{{x}}">';
+    var info = analyzeElement(parseSubtree(input));
+    expect(info.attributes.length, equals(1));
+    expect(info.attributes['value'], isNotNull);
+    expect(info.attributes['value'].isSimple, true);
+    expect(info.attributes['value'].bindings, equals(['x']));
+    expect(info.attributes['value'].textContent, isNull);
+    expect(info.events, isEmpty);
+  });
+
+  test('attribute - 1 way binding data-hi', () {
+    var input = '<div data-hi="{{x}}">';
+    var info = analyzeElement(parseSubtree(input));
+    expect(info.attributes.length, equals(1));
+    expect(info.attributes['data-hi'], isNotNull);
+    expect(info.attributes['data-hi'].isSimple, true);
+    expect(info.attributes['data-hi'].bindings, equals(['x']));
+    expect(info.attributes['data-hi'].textContent, isNull);
+    expect(info.events, isEmpty);
+  });
+
+  test('attribute - single binding with text', () {
+    var input = '<input value="foo {{x}} bar">';
+    var info = analyzeElement(parseSubtree(input));
+    expect(info.attributes.length, equals(1));
+    expect(info.attributes['value'], isNotNull);
+    expect(info.attributes['value'].isText, true);
+    expect(info.attributes['value'].bindings, equals(['x']));
+    expect(info.attributes['value'].textContent, equals(['foo ', ' bar']));
+    expect(info.events, isEmpty);
+  });
+
+  test('attribute - multiple bindings with text', () {
+    var input = '<input value="a{{x}}b{{y}}">';
+    var info = analyzeElement(parseSubtree(input));
+    expect(info.attributes.length, equals(1));
+    expect(info.attributes['value'], isNotNull);
+    expect(info.attributes['value'].isText, true);
+    expect(info.attributes['value'].bindings, equals(['x', 'y']));
+    expect(info.attributes['value'].textContent, equals(['a', 'b', '']));
+    expect(info.events, isEmpty);
+  });
+
+  test('attribute - 2 way binding input value', () {
+    var input = '<input data-bind="value:x">';
+    var info = analyzeElement(parseSubtree(input));
+    expect(info.attributes.length, equals(1));
+    expect(info.attributes['value'], isNotNull);
+    expect(info.attributes['value'].isSimple, true);
+    expect(info.attributes['value'].bindings, equals(['x']));
+    expect(info.events.keys, equals(['input']));
+    expect(info.events['input'].length, equals(1));
+    expect(info.events['input'][0].action('foo'), equals('x = foo.value'));
+  });
+
+  test('attribute - 2 way binding textarea value', () {
+    var input = '<textarea data-bind="value:x">';
+    var info = analyzeElement(parseSubtree(input));
+    expect(info.attributes.length, equals(1));
+    expect(info.attributes['value'], isNotNull);
+    expect(info.attributes['value'].isSimple, true);
+    expect(info.attributes['value'].boundValue, equals('x'));
+    expect(info.events.keys, equals(['input']));
+    expect(info.events['input'].length, equals(1));
+    expect(info.events['input'][0].action('foo'), equals('x = foo.value'));
+  });
+
+  test('attribute - 2 way binding select', () {
     var input = '<select data-bind="selectedIndex:x,value:y">';
     var info = analyzeElement(parseSubtree(input));
     expect(info.attributes.keys, equals(['selectedIndex', 'value']));
@@ -295,8 +257,9 @@
   });
 
   test('attribute - 2 way binding checkbox - invalid', () {
+    messages.clear();
     var node = parseSubtree('<input bind-checked="x">');
-    var info = analyzeElement(node, messages: messages);
+    var info = analyzeElement(node);
     expect(info.attributes.length, equals(0));
     expect(messages.length, 1);
     expect(messages[0].message, contains('type="radio" or type="checked"'));
@@ -370,9 +333,10 @@
     expect(info.attributes['data-style'].bindings, equals(['x']));
   });
 
-  test('attribute - event hookup with on-', () {    
+  test('attribute - event hookup with on-', () {
+    messages.clear();
     var input = '<input on-double-click="foo">';
-    var info = analyzeElement(parseSubtree(input), messages: messages);
+    var info = analyzeElement(parseSubtree(input));
     expect(info.attributes, isEmpty);
     expect(info.events.keys, equals(['doubleClick']));
     var events = info.events['doubleClick'];
@@ -382,9 +346,10 @@
     expect(messages.length, 0);
   });
 
-  test('attribute - warning for JavaScript inline handler', () {    
+  test('attribute - warning for JavaScript inline handler', () {
+    messages.clear();
     var node = parseSubtree('<input onclick="foo">');
-    var info = analyzeElement(node, messages: messages);
+    var info = analyzeElement(node);
     expect(info.attributes, isEmpty);
     expect(info.events.keys, equals([]));
     expect(messages.length, 1);
@@ -393,9 +358,10 @@
     expect(messages[0].span, equals(node.sourceSpan));
   });
 
-  test('attribute - deprecated data-action', () {    
+  test('attribute - deprecated data-action', () {
+    messages.clear();
     var node = parseSubtree('<input data-action="change:foo">');
-    var info = analyzeElement(node, messages: messages);
+    var info = analyzeElement(node);
     expect(info.attributes, isEmpty);
     expect(info.events.keys, equals(['change']));
     var changeEvents = info.events['change'];
@@ -430,10 +396,11 @@
     expect(info.hasIfCondition, false);
   });
 
-  test('template if', () {    
+  test('template if', () {
+    messages.clear();
     var elem = parseSubtree('<template if="foo"><div>');
     var div = elem.query('div');
-    TemplateInfo info = analyzeElement(elem, messages: messages);
+    TemplateInfo info = analyzeElement(elem);
     expect(info.hasIfCondition, true);
     expect(info.createdInCode, false);
     expect(info.children[0].node, equals(div));
@@ -445,10 +412,11 @@
     expect(messages.length, 0);
   });
 
-  test('template instantiate if', () {    
+  test('template instantiate if', () {
+    messages.clear();
     var elem = parseSubtree('<template instantiate="if foo"><div>');
     var div = elem.query('div');
-    TemplateInfo info = analyzeElement(elem, messages: messages);
+    TemplateInfo info = analyzeElement(elem);
     expect(info.hasIfCondition, true);
     expect(info.createdInCode, false);
     expect(info.children[0].node, equals(div));
@@ -460,17 +428,19 @@
     expect(messages.length, 0);
   });
 
-  test('if w/o template has warning', () {    
+  test('if w/o template has warning', () {
+    messages.clear();
     var elem = parseSubtree('<div if="foo">');
-    analyzeElement(elem, messages: messages);
+    analyzeElement(elem);
     expect(messages.length, 1);
     expect(messages[0].message, contains('template attribute is required'));
     expect(messages[0].span, equals(elem.sourceSpan));
   });
 
-  test('instantiate-if w/o template has warning', () {    
+  test('instantiate-if w/o template has warning', () {
+    messages.clear();
     var elem = parseSubtree('<div instantiate="if foo">');
-    analyzeElement(elem, messages: messages);
+    analyzeElement(elem);
     expect(messages.length, 1);
     expect(messages[0].message, contains('template attribute is required'));
     expect(messages[0].span, equals(elem.sourceSpan));
@@ -479,6 +449,7 @@
   test('template iterate (invalid)', () {
     var elem = parseSubtree('<template iterate="bar" is="x-list"></template>');
     var info = analyzeElement(elem);
+
     expect(elem.attributes, equals({'iterate': 'bar', 'is': 'x-list'}));
     expect(info, isNot(new isInstanceOf<TemplateInfo>('TemplateInfo')),
       reason: 'example is not a valid template');
@@ -499,9 +470,10 @@
     expect(info.loopItems, equals('bar'));
   });
 
-  test('data-value - deprecated', () {    
+  test('data-value - deprecated', () {
+    messages.clear();
     var elem = parseSubtree('<li is="x-todo-row" data-value="todo:x"></li>');
-    var info = analyzeElement(elem, messages: messages);
+    var info = analyzeElement(elem);
     expect(info.attributes, isEmpty);
     expect(info.events, isEmpty);
     expect(info.values, equals({'todo': 'x'}));
